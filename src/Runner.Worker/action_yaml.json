--- conflicted
+++ resolved
@@ -109,7 +109,6 @@
         },
         "composite-steps": {
             "sequence": {
-<<<<<<< HEAD
                 "item-type": "composite-step-types"
             }
         },
@@ -119,11 +118,6 @@
                 "uses-step"
             ]
         },
-=======
-                "item-type": "composite-step"
-            }
-        },
->>>>>>> 7b608e3e
         "composite-step": {
             "mapping": {
                 "properties": {
@@ -140,7 +134,6 @@
                         "required": true
                     }
                 }
-<<<<<<< HEAD
             }
         },
         "uses-step": {
@@ -155,8 +148,6 @@
                     "with": "step-with",
                     "env": "step-env"
                 }
-=======
->>>>>>> 7b608e3e
             }
         },
         "container-runs-context": {
@@ -224,7 +215,6 @@
                 "loose-key-type": "non-empty-string",
                 "loose-value-type": "string"
             }
-<<<<<<< HEAD
         },
         "step-with": {
             "context": [
@@ -242,8 +232,20 @@
                 "loose-key-type": "non-empty-string",
                 "loose-value-type": "string"
             }
-=======
->>>>>>> 7b608e3e
+        },
+        "uses-input": {
+            "context": [
+                "github",
+                "inputs",
+                "strategy",
+                "matrix",
+                "steps",
+                "job",
+                "runner",
+                "env",
+                "hashFiles(1,255)"
+            ],
+            "string": {}
         }
     }
 }