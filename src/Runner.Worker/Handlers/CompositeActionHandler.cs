--- conflicted
+++ resolved
@@ -109,12 +109,8 @@
                 // TODO: Do we need to add any context data from the job message?
                 // (See JobExtension.cs ~line 236)
 
-<<<<<<< HEAD
-                compositeActionSteps.Enqueue(ExecutionContext.RegisterCompositeStep(actionRunner, inputsData, envData));
-=======
-                ExecutionContext.RegisterNestedStep(actionRunner, inputsData, location);
+                ExecutionContext.RegisterNestedStep(actionRunner, inputsData, location, envData);
                 location++;
->>>>>>> e4dfd0e8
             }
 
             return Task.CompletedTask;
