#!/bin/bash
PACKAGERUNTIME=$1
PRECACHE=$2

NODE_URL=https://nodejs.org/dist
UNOFFICIAL_NODE_URL=https://unofficial-builds.nodejs.org/download/release
NODE12_VERSION="12.22.7"
NODE16_VERSION="16.16.0"

get_abs_path() {
  # exploits the fact that pwd will print abs path when no args
  echo "$(cd "$(dirname "$1")" && pwd)/$(basename "$1")"
}

LAYOUT_DIR=$(get_abs_path "$(dirname $0)/../../_layout")
DOWNLOAD_DIR="$(get_abs_path "$(dirname $0)/../../_downloads")/netcore2x"

function failed() {
   local error=${1:-Undefined error}
   echo "Failed: $error" >&2
   exit 1
}

function checkRC() {
    local rc=$?
    if [ $rc -ne 0 ]; then
        failed "${1} failed with return code $rc"
    fi
}

function acquireExternalTool() {
    local download_source=$1 # E.g. https://github.com/microsoft/vswhere/releases/download/2.6.7/vswhere.exe
    local target_dir="$LAYOUT_DIR/externals/$2" # E.g. $LAYOUT_DIR/externals/vswhere
    local fix_nested_dir=$3 # Flag that indicates whether to move nested contents up one directory.

    # Extract the portion of the URL after the protocol. E.g. github.com/microsoft/vswhere/releases/download/2.6.7/vswhere.exe
    local relative_url="${download_source#*://}"

    # Check if the download already exists.
    local download_target="$DOWNLOAD_DIR/$relative_url"
    local download_basename="$(basename "$download_target")"
    local download_dir="$(dirname "$download_target")"

    if [[ "$PRECACHE" != "" ]]; then
        if [ -f "$download_target" ]; then
            echo "Download exists: $download_basename"
        else
            # Delete any previous partial file.
            local partial_target="$DOWNLOAD_DIR/partial/$download_basename"
            mkdir -p "$(dirname "$partial_target")" || checkRC 'mkdir'
            if [ -f "$partial_target" ]; then
                rm "$partial_target" || checkRC 'rm'
            fi

            # Download from source to the partial file.
            echo "Downloading $download_source"
            mkdir -p "$(dirname "$download_target")" || checkRC 'mkdir'

            CURL_VERSION=$(curl --version | awk 'NR==1{print $2}')
            echo "Curl version: $CURL_VERSION"

            # curl -f Fail silently (no output at all) on HTTP errors (H)
            #      -k Allow connections to SSL sites without certs (H)
            #      -S Show error. With -s, make curl show errors when they occur
            #      -L Follow redirects (H)
            #      -o FILE    Write to FILE instead of stdout
<<<<<<< HEAD
            # REVIEW
            curl -fkSL -o "$partial_target" "$download_source" 2>"${download_target}_download.log" || checkRC 'curl'
=======
            #      --retry 3   Retries transient errors 3 times (timeouts, 5xx)
            if [[ "$(printf '%s\n' "7.71.0" "$CURL_VERSION" | sort -V | head -n1)" != "7.71.0" ]]; then
                # Curl version is less than or equal to 7.71.0, skipping retry-all-errors flag
                 curl -fkSL --retry 3 -o "$partial_target" "$download_source" 2>"${download_target}_download.log" || checkRC 'curl'
            else
                # Curl version is greater than 7.71.0, running curl with --retry-all-errors flag
                 curl -fkSL --retry 3 --retry-all-errors -o "$partial_target" "$download_source" 2>"${download_target}_download.log" || checkRC 'curl'
            fi
>>>>>>> 8d74a9ea

            # Move the partial file to the download target.
            mv "$partial_target" "$download_target" || checkRC 'mv'

            # Extract to current directory
            # Ensure we can extract those files
            # We might use them during dev.sh
            if [[ "$download_basename" == *.zip ]]; then
                # Extract the zip.
                echo "Testing zip"
                unzip "$download_target" -d "$download_dir" > /dev/null
                local rc=$?
                if [[ $rc -ne 0 && $rc -ne 1 ]]; then
                    failed "unzip failed with return code $rc"
                fi
            elif [[ "$download_basename" == *.tar.gz ]]; then
                # Extract the tar gz.
                echo "Testing tar gz"
                tar xzf "$download_target" -C "$download_dir" > /dev/null || checkRC 'tar'
            fi
        fi
    else
        # Extract to layout.
        mkdir -p "$target_dir" || checkRC 'mkdir'
        local nested_dir=""
        if [[ "$download_basename" == *.zip ]]; then
            # Extract the zip.
            echo "Extracting zip to layout"
            unzip "$download_target" -d "$target_dir" > /dev/null
            local rc=$?
            if [[ $rc -ne 0 && $rc -ne 1 ]]; then
                failed "unzip failed with return code $rc"
            fi

            # Capture the nested directory path if the fix_nested_dir flag is set.
            if [[ "$fix_nested_dir" == "fix_nested_dir" ]]; then
                nested_dir="${download_basename%.zip}" # Remove the trailing ".zip".
            fi
        elif [[ "$download_basename" == *.tar.gz ]]; then
            # Extract the tar gz.
            echo "Extracting tar gz to layout"
            tar xzf "$download_target" -C "$target_dir" > /dev/null || checkRC 'tar'

            # Capture the nested directory path if the fix_nested_dir flag is set.
            if [[ "$fix_nested_dir" == "fix_nested_dir" ]]; then
                nested_dir="${download_basename%.tar.gz}" # Remove the trailing ".tar.gz".
            fi
        else
            # Copy the file.
            echo "Copying to layout"
            cp "$download_target" "$target_dir/" || checkRC 'cp'
        fi

        # Fixup the nested directory.
        if [[ "$nested_dir" != "" ]]; then
            if [ -d "$target_dir/$nested_dir" ]; then
                mv "$target_dir/$nested_dir"/* "$target_dir/" || checkRC 'mv'
                rmdir "$target_dir/$nested_dir" || checkRC 'rmdir'
            fi
        fi
    fi
}

# Download the external tools only for Windows.
if [[ "$PACKAGERUNTIME" == "win-x64" || "$PACKAGERUNTIME" == "win-x86" ]]; then
    acquireExternalTool "$NODE_URL/v${NODE12_VERSION}/$PACKAGERUNTIME/node.exe" node12/bin
    acquireExternalTool "$NODE_URL/v${NODE12_VERSION}/$PACKAGERUNTIME/node.lib" node12/bin
    acquireExternalTool "$NODE_URL/v${NODE16_VERSION}/$PACKAGERUNTIME/node.exe" node16/bin
    acquireExternalTool "$NODE_URL/v${NODE16_VERSION}/$PACKAGERUNTIME/node.lib" node16/bin
    if [[ "$PRECACHE" != "" ]]; then
        acquireExternalTool "https://github.com/microsoft/vswhere/releases/download/2.6.7/vswhere.exe" vswhere
    fi
fi

# Download the external tools only for Windows.
if [[ "$PACKAGERUNTIME" == "win-arm64" ]]; then
    # todo: replace these with official release when available
    acquireExternalTool "$UNOFFICIAL_NODE_URL/v${NODE16_VERSION}/$PACKAGERUNTIME/node.exe" node16/bin
    acquireExternalTool "$UNOFFICIAL_NODE_URL/v${NODE16_VERSION}/$PACKAGERUNTIME/node.lib" node16/bin
    if [[ "$PRECACHE" != "" ]]; then
        acquireExternalTool "https://github.com/microsoft/vswhere/releases/download/2.6.7/vswhere.exe" vswhere
    fi
fi

# Download the external tools only for OSX.
if [[ "$PACKAGERUNTIME" == "osx-x64" ]]; then
    acquireExternalTool "$NODE_URL/v${NODE12_VERSION}/node-v${NODE12_VERSION}-darwin-x64.tar.gz" node12 fix_nested_dir
    acquireExternalTool "$NODE_URL/v${NODE16_VERSION}/node-v${NODE16_VERSION}-darwin-x64.tar.gz" node16 fix_nested_dir
fi

if [[ "$PACKAGERUNTIME" == "osx-arm64" ]]; then
    # node.js v12 doesn't support macOS on arm64.
    acquireExternalTool "$NODE_URL/v${NODE16_VERSION}/node-v${NODE16_VERSION}-darwin-arm64.tar.gz" node16 fix_nested_dir
fi

# Download the external tools for Linux PACKAGERUNTIMEs.
if [[ "$PACKAGERUNTIME" == "linux-x64" ]]; then
    acquireExternalTool "$NODE_URL/v${NODE12_VERSION}/node-v${NODE12_VERSION}-linux-x64.tar.gz" node12 fix_nested_dir
    acquireExternalTool "https://vstsagenttools.blob.core.windows.net/tools/nodejs/${NODE12_VERSION}/alpine/x64/node-v${NODE12_VERSION}-alpine-x64.tar.gz" node12_alpine
    acquireExternalTool "$NODE_URL/v${NODE16_VERSION}/node-v${NODE16_VERSION}-linux-x64.tar.gz" node16 fix_nested_dir
    acquireExternalTool "https://vstsagenttools.blob.core.windows.net/tools/nodejs/${NODE16_VERSION}/alpine/x64/node-v${NODE16_VERSION}-alpine-x64.tar.gz" node16_alpine
fi

if [[ "$PACKAGERUNTIME" == "linux-arm64" ]]; then
    acquireExternalTool "$NODE_URL/v${NODE12_VERSION}/node-v${NODE12_VERSION}-linux-arm64.tar.gz" node12 fix_nested_dir
    acquireExternalTool "$NODE_URL/v${NODE16_VERSION}/node-v${NODE16_VERSION}-linux-arm64.tar.gz" node16 fix_nested_dir
fi

if [[ "$PACKAGERUNTIME" == "linux-arm" ]]; then
    acquireExternalTool "$NODE_URL/v${NODE12_VERSION}/node-v${NODE12_VERSION}-linux-armv7l.tar.gz" node12 fix_nested_dir
    acquireExternalTool "$NODE_URL/v${NODE16_VERSION}/node-v${NODE16_VERSION}-linux-armv7l.tar.gz" node16 fix_nested_dir
fi<|MERGE_RESOLUTION|>--- conflicted
+++ resolved
@@ -64,10 +64,6 @@
             #      -S Show error. With -s, make curl show errors when they occur
             #      -L Follow redirects (H)
             #      -o FILE    Write to FILE instead of stdout
-<<<<<<< HEAD
-            # REVIEW
-            curl -fkSL -o "$partial_target" "$download_source" 2>"${download_target}_download.log" || checkRC 'curl'
-=======
             #      --retry 3   Retries transient errors 3 times (timeouts, 5xx)
             if [[ "$(printf '%s\n' "7.71.0" "$CURL_VERSION" | sort -V | head -n1)" != "7.71.0" ]]; then
                 # Curl version is less than or equal to 7.71.0, skipping retry-all-errors flag
@@ -76,7 +72,6 @@
                 # Curl version is greater than 7.71.0, running curl with --retry-all-errors flag
                  curl -fkSL --retry 3 --retry-all-errors -o "$partial_target" "$download_source" 2>"${download_target}_download.log" || checkRC 'curl'
             fi
->>>>>>> 8d74a9ea
 
             # Move the partial file to the download target.
             mv "$partial_target" "$download_target" || checkRC 'mv'
